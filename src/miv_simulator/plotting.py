--- conflicted
+++ resolved
@@ -24,13 +24,7 @@
     signal_power_spectrogram,
     signal_psd,
     zip_longest,
-<<<<<<< HEAD
     get_low_pass_filtered_trace,
-=======
-    add_bins,
-    update_bins,
-    finalize_bins,
->>>>>>> 72865504
 )
 from miv_simulator.utils.neuron import h, interplocs
 from mpl_toolkits.axes_grid1 import make_axes_locatable
